/*
** Copyright (C) 2015-2017 University of Oxford
**
** This file is part of msprime.
**
** msprime is free software: you can redistribute it and/or modify
** it under the terms of the GNU General Public License as published by
** the Free Software Foundation, either version 3 of the License, or
** (at your option) any later version.
**
** msprime is distributed in the hope that it will be useful,
** but WITHOUT ANY WARRANTY; without even the implied warranty of
** MERCHANTABILITY or FITNESS FOR A PARTICULAR PURPOSE.  See the
** GNU General Public License for more details.
**
** You should have received a copy of the GNU General Public License
** along with msprime.  If not, see <http://www.gnu.org/licenses/>.
*/
#include <stdio.h>
#include <string.h>
#include <assert.h>
#include <limits.h>
#include <stdarg.h>
#include <float.h>

#include <regex.h>
#include <libconfig.h>
#include <gsl/gsl_math.h>
#include "argtable3.h"

#include "msprime.h"
#include "err.h"

/* This file defines a crude CLI for msprime. It is intended for development
 * use only.
 */

typedef struct {
    int alphabet;
    double mutation_rate;
} mutation_params_t;

static void
fatal_error(const char *msg, ...)
{
    va_list argp;
    fprintf(stderr, "main:");
    va_start(argp, msg);
    vfprintf(stderr, msg, argp);
    va_end(argp);
    fprintf(stderr, "\n");
    exit(EXIT_FAILURE);
}

static void
fatal_library_error(int err, const char *msg, ...)
{
    va_list argp;
    fprintf(stderr, "error:");
    va_start(argp, msg);
    vfprintf(stderr, msg, argp);
    va_end(argp);
    fprintf(stderr, ":%d:'%s'\n", err, msp_strerror(err));
    exit(EXIT_FAILURE);
}

static int
read_samples(config_t *config, size_t *num_samples, sample_t **samples)
{
    int ret = 0;
    size_t j, n;
    sample_t *ret_samples = NULL;
    config_setting_t *s, *t;
    config_setting_t *setting = config_lookup(config, "samples");

    if (setting == NULL) {
        fatal_error("samples is a required parameter");
    }
    if (config_setting_is_list(setting) == CONFIG_FALSE) {
        fatal_error("samples must be a list");
    }
    n = (size_t) config_setting_length(setting);
    ret_samples = malloc(n * sizeof(sample_t));
    if (ret_samples == NULL) {
        ret = MSP_ERR_NO_MEMORY;
        goto out;
    }
    for (j = 0; j < n; j++) {
        s = config_setting_get_elem(setting, (unsigned int) j);
        if (s == NULL) {
            fatal_error("error reading samples[%d]", j);
        }
        if (config_setting_is_group(s) == CONFIG_FALSE) {
            fatal_error("samples[%d] not a group", j);
        }
        t = config_setting_get_member(s, "population");
        if (t == NULL) {
            fatal_error("population not specified");
        }
        ret_samples[j].population_id = (population_id_t) config_setting_get_int(t);
        t = config_setting_get_member(s, "time");
        if (t == NULL) {
            fatal_error("population not specified");
        }
        ret_samples[j].time = config_setting_get_float(t);
    }
    *samples = ret_samples;
    *num_samples = n;
out:
    return ret;
}

static int
read_model_config(msp_t *msp, config_t *config)
{
    int ret = 0;
    config_setting_t *setting = config_lookup(config, "model");
    config_setting_t *s;
    const char *name;
    double population_size, psi, c, alpha, truncation_point;

    if (setting == NULL) {
        fatal_error("model is a required parameter");
    }
    if (config_setting_is_group(setting) == CONFIG_FALSE) {
        fatal_error("model not a group");
    }
    s = config_setting_get_member(setting, "name");
    if (s == NULL) {
        fatal_error("model name not specified");
    }
    name = config_setting_get_string(s);

    s = config_setting_get_member(setting, "population_size");
    if (s == NULL) {
        fatal_error("population_size not specified");
    }
    population_size = config_setting_get_float(s);
    if (strcmp(name, "hudson") == 0) {
<<<<<<< HEAD
        ret = msp_set_simulation_model_non_parametric(msp, MSP_MODEL_HUDSON);
    } else if (strcmp(name, "wright_fisher") == 0) {
        ret = msp_set_simulation_model_non_parametric(msp, MSP_MODEL_DTWF);
=======
        ret = msp_set_simulation_model(msp, MSP_MODEL_HUDSON, population_size);
>>>>>>> d6ec1e04
    } else if (strcmp(name, "smc") == 0) {
        ret = msp_set_simulation_model(msp, MSP_MODEL_SMC, population_size);
    } else if (strcmp(name, "smc_prime") == 0) {
        ret = msp_set_simulation_model(msp, MSP_MODEL_SMC_PRIME, population_size);
    } else if (strcmp(name, "dirac") == 0) {
        s = config_setting_get_member(setting, "psi");
        if (s == NULL) {
            fatal_error("dirac model psi not specified");
        }
        psi = config_setting_get_float(s);
        s = config_setting_get_member(setting, "c");
        if (s == NULL) {
            fatal_error("dirac model c not specified");
        }
        c = config_setting_get_float(s);
        ret = msp_set_simulation_model_dirac(msp, population_size, psi, c);
    } else if (strcmp(name, "beta") == 0) {
        s = config_setting_get_member(setting, "alpha");
        if (s == NULL) {
            fatal_error("beta model alpha not specified");
        }
        alpha = config_setting_get_float(s);
        s = config_setting_get_member(setting, "truncation_point");
        if (s == NULL) {
            fatal_error("beta model truncation_point not specified");
        }
        truncation_point = config_setting_get_float(s);
        ret = msp_set_simulation_model_beta(msp, population_size, alpha, truncation_point);
    } else {
        fatal_error("Unknown simulation model '%s'", name);
    }
    if (ret != 0) {
        goto out;
    }

out:
    return ret;
}

static int
read_population_configuration(msp_t *msp, config_t *config)
{
    int ret = 0;
    int j;
    double growth_rate, initial_size;
    int num_populations;
    config_setting_t *s, *t;
    config_setting_t *setting = config_lookup(config, "population_configuration");

    if (setting == NULL) {
        fatal_error("population_configuration is a required parameter");
    }
    if (config_setting_is_list(setting) == CONFIG_FALSE) {
        fatal_error("population_configuration must be a list");
    }
    num_populations = config_setting_length(setting);
    ret = msp_set_num_populations(msp, (size_t) num_populations);
    if (ret != 0) {
        fatal_error("Error reading number of populations");
    }
    for (j = 0; j < num_populations; j++) {
        s = config_setting_get_elem(setting, (unsigned int) j);
        if (s == NULL) {
            fatal_error("error reading population_configurations[%d]", j);
        }
        if (config_setting_is_group(s) == CONFIG_FALSE) {
            fatal_error("population_configurations[%d] not a group", j);
        }
        t = config_setting_get_member(s, "growth_rate");
        if (t == NULL) {
            fatal_error("growth_rate not specified");
        }
        growth_rate = config_setting_get_float(t);
        t = config_setting_get_member(s, "initial_size");
        if (t == NULL) {
            fatal_error("initial_size not specified");
        }
        initial_size = config_setting_get_float(t);
        ret = msp_set_population_configuration(msp, j, initial_size,
                growth_rate);
        if (ret != 0) {
            goto out;
        }
    }
out:
    return ret;
}

static int
read_demographic_events(msp_t *msp, config_t *config)
{
    int ret = 0;
    int j;
    const char *type;
    double time, growth_rate, initial_size, migration_rate, proportion,
           intensity, strength;
    int num_demographic_events, population_id, matrix_index, source, dest;
    config_setting_t *s, *t;
    config_setting_t *setting = config_lookup(config, "demographic_events");

    if (setting == NULL) {
        fatal_error("demographic_events is a required parameter");
    }
    if (config_setting_is_list(setting) == CONFIG_FALSE) {
        fatal_error("demographic_events must be a list");
    }
    num_demographic_events = config_setting_length(setting);
    for (j = 0; j < num_demographic_events; j++) {
        s = config_setting_get_elem(setting, (unsigned int) j);
        if (s == NULL) {
            fatal_error("error reading demographic_events[%d]", j);
        }
        if (config_setting_is_group(s) == CONFIG_FALSE) {
            fatal_error("demographic_events[%d] not a group", j);
        }
        t = config_setting_get_member(s, "time");
        if (t == NULL) {
            fatal_error("time not specified");
        }
        time = config_setting_get_float(t);
        if (time < 0.0) {
            fatal_error("demographic event time must be > 0");
        }
        t = config_setting_get_member(s, "type");
        if (t == NULL) {
            fatal_error("type not specified");
        }
        type = config_setting_get_string(t);
        if (strcmp(type, "population_parameters_change") == 0) {
            growth_rate = GSL_NAN;
            t = config_setting_get_member(s, "growth_rate");
            if (t != NULL) {
                growth_rate = config_setting_get_float(t);
            }
            initial_size = GSL_NAN;
            t = config_setting_get_member(s, "initial_size");
            if (t != NULL) {
                initial_size = config_setting_get_float(t);
            }
            t = config_setting_get_member(s, "population_id");
            if (t == NULL) {
                fatal_error("population_id not specified");
            }
            population_id = config_setting_get_int(t);
            ret = msp_add_population_parameters_change(msp, time,
                    population_id, initial_size, growth_rate);
        } else if (strcmp(type, "migration_rate_change") == 0) {
            t = config_setting_get_member(s, "migration_rate");
            if (t == NULL) {
                fatal_error("migration_rate not specified");
            }
            migration_rate = config_setting_get_float(t);
            t = config_setting_get_member(s, "matrix_index");
            if (t == NULL) {
                fatal_error("matrix_index not specified");
            }
            matrix_index = config_setting_get_int(t);
            ret = msp_add_migration_rate_change(msp, time,
                    matrix_index, migration_rate);
        } else if (strcmp(type, "mass_migration") == 0) {
            t = config_setting_get_member(s, "proportion");
            if (t == NULL) {
                fatal_error("proportion not specified");
            }
            proportion = config_setting_get_float(t);
            t = config_setting_get_member(s, "source");
            if (t == NULL) {
                fatal_error("source not specified");
            }
            source = config_setting_get_int(t);
            t = config_setting_get_member(s, "dest");
            if (t == NULL) {
                fatal_error("dest not specified");
            }
            dest = config_setting_get_int(t);
            ret = msp_add_mass_migration(msp, time, source, dest, proportion);
        } else if (strcmp(type, "simple_bottleneck") == 0) {
            t = config_setting_get_member(s, "intensity");
            if (t == NULL) {
                fatal_error("intensity not specified");
            }
            intensity = config_setting_get_float(t);
            t = config_setting_get_member(s, "population_id");
            if (t == NULL) {
                fatal_error("population_id not specified");
            }
            population_id = config_setting_get_int(t);
            ret = msp_add_simple_bottleneck(msp, time, population_id, intensity);
        } else if (strcmp(type, "instantaneous_bottleneck") == 0) {
            t = config_setting_get_member(s, "strength");
            if (t == NULL) {
                fatal_error("strength not specified");
            }
            strength = config_setting_get_float(t);
            t = config_setting_get_member(s, "population_id");
            if (t == NULL) {
                fatal_error("population_id not specified");
            }
            population_id = config_setting_get_int(t);
            ret = msp_add_instantaneous_bottleneck(msp, time, population_id,
                    strength);
        } else {
            fatal_error("unknown demographic event type '%s'", type);
        }
        if (ret != 0) {
            goto out;
        }
    }
out:
    return ret;
}

static int
read_migration_matrix(msp_t *msp, config_t *config)
{
    int ret = 0;
    size_t j, size;
    double *migration_matrix = NULL;
    config_setting_t *s;
    config_setting_t *setting = config_lookup(config, "migration_matrix");

    if (setting == NULL) {
        fatal_error("migration_matrix is a required parameter");
    }
    if (config_setting_is_array(setting) == CONFIG_FALSE) {
        fatal_error("migration_matrix must be an array");
    }
    size = (size_t) config_setting_length(setting);
    migration_matrix = malloc(size * sizeof(double));
    if (migration_matrix == NULL) {
        ret = MSP_ERR_NO_MEMORY;
        goto out;
    }
    for (j = 0; j < size; j++) {
        s = config_setting_get_elem(setting, (unsigned int) j);
        if (s == NULL) {
            fatal_error("error reading migration_matrix[%d]", j);
        }
        migration_matrix[j] = (double) config_setting_get_float(s);
    }
    ret = msp_set_migration_matrix(msp, size, migration_matrix);
out:
    if (migration_matrix != NULL) {
        free(migration_matrix);
    }
    return ret;
}


static int
read_recomb_map(uint32_t num_loci, recomb_map_t *recomb_map, config_t *config)
{
    int ret = 0;
    size_t j, size;
    double *rates = NULL;
    double *coordinates = NULL;
    config_setting_t *row, *s;
    config_setting_t *setting = config_lookup(config, "recombination_map");

    if (setting == NULL) {
        fatal_error("recombination_map is a required parameter");
    }
    if (config_setting_is_list(setting) == CONFIG_FALSE) {
        fatal_error("recombination_map must be a list");
    }
    size = (size_t) config_setting_length(setting);
    rates = malloc(size * sizeof(double));
    coordinates = malloc(size * sizeof(double));
    if (rates == NULL || coordinates == NULL) {
        ret = MSP_ERR_NO_MEMORY;
        goto out;
    }
    for (j = 0; j < size; j++) {
        row = config_setting_get_elem(setting, (unsigned int) j);
        if (row == NULL) {
            fatal_error("error reading recombination_map[%d]", j);
        }
        if (config_setting_is_array(row) == CONFIG_FALSE) {
            fatal_error("recombination_map[%d] not an array", j);
        }
        if (config_setting_length(row) != 2) {
            fatal_error(
                "recombination_map entries must be [coord, rate] pairs");
        }
        s = config_setting_get_elem(row, 0);
        if (!config_setting_is_number(s)) {
            fatal_error("recombination_map entries must be numbers");
        }
        coordinates[j] = config_setting_get_float(s);
        s = config_setting_get_elem(row, 1);
        if (!config_setting_is_number(s)) {
            fatal_error("recombination_map entries must be numbers");
        }
        rates[j] = config_setting_get_float(s);
    }
    ret = recomb_map_alloc(recomb_map, num_loci, coordinates[size - 1],
            coordinates, rates, size);
out:
    if (rates != NULL) {
        free(rates);
    }
    if (coordinates != NULL) {
        free(coordinates);
    }
    return ret;
}

static int
get_configuration(gsl_rng *rng, msp_t *msp, mutation_params_t *mutation_params,
        recomb_map_t *recomb_map, const char *filename)
{
    int ret = 0;
    int err;
    int int_tmp;
    double rho;
    size_t num_samples;
    sample_t *samples = NULL;
    config_t *config = malloc(sizeof(config_t));
    config_setting_t *t;

    if (config == NULL) {
        fatal_error("no memory");
    }
    config_init(config);
    err = config_read_file(config, filename);
    if (err == CONFIG_FALSE) {
        fatal_error("configuration error:%s at line %d in file %s\n",
                config_error_text(config), config_error_line(config),
                filename);
    }
    if (config_lookup_int(config, "random_seed", &int_tmp) == CONFIG_FALSE) {
        fatal_error("random_seed is a required parameter");
    }
    gsl_rng_set(rng,  (unsigned long) int_tmp);
    ret = read_samples(config, &num_samples, &samples);
    if (ret != 0) {
        fatal_error(msp_strerror(ret));
    }
    ret = msp_alloc(msp, num_samples, samples, rng);
    if (config_lookup_int(config, "num_loci", &int_tmp) == CONFIG_FALSE) {
        fatal_error("num_loci is a required parameter");
    }
    ret = msp_set_num_loci(msp, (size_t) int_tmp);
    if (ret != 0) {
        fatal_error(msp_strerror(ret));
    }
    if (config_lookup_float(config,
            "mutation_rate", &mutation_params->mutation_rate)
            == CONFIG_FALSE) {
        fatal_error("mutation_rate is a required parameter");
    }
    if (config_lookup_int(config, "mutation_alphabet", &int_tmp)
            == CONFIG_FALSE) {
        fatal_error("mutation_alphabet is a required parameter.");
    }
    mutation_params->alphabet = int_tmp;
    if (config_lookup_int(config, "avl_node_block_size", &int_tmp)
            == CONFIG_FALSE) {
        fatal_error("avl_node_block_size is a required parameter");
    }
    ret = msp_set_avl_node_block_size(msp, (size_t) int_tmp);
    if (ret != 0) {
        fatal_error(msp_strerror(ret));
    }
    if (config_lookup_int(config, "segment_block_size", &int_tmp)
            == CONFIG_FALSE) {
        fatal_error("segment_block_size is a required parameter");
    }
    ret = msp_set_segment_block_size(msp, (size_t) int_tmp);
    if (ret != 0) {
        fatal_error(msp_strerror(ret));
    }
    if (config_lookup_int(config, "node_mapping_block_size", &int_tmp)
            == CONFIG_FALSE) {
        fatal_error("node_mapping_block_size is a required parameter");
    }
    ret = msp_set_node_mapping_block_size(msp, (size_t) int_tmp);
    if (ret != 0) {
        fatal_error(msp_strerror(ret));
    }
    if (config_lookup_int(config, "node_block_size", &int_tmp)
            == CONFIG_FALSE) {
        fatal_error("node_block_size is a required parameter");
    }
    ret = msp_set_node_block_size(msp, (size_t) int_tmp);
    if (ret != 0) {
        fatal_error(msp_strerror(ret));
    }
    if (config_lookup_int(config, "edge_block_size", &int_tmp)
            == CONFIG_FALSE) {
        fatal_error("edge_block_size is a required parameter");
    }
    ret = msp_set_edge_block_size(msp, (size_t) int_tmp);
    if (ret != 0) {
        fatal_error(msp_strerror(ret));
    }
    if (config_lookup_int(config, "max_memory", &int_tmp)
            == CONFIG_FALSE) {
        fatal_error("max_memory is a required parameter");
    }
    ret = msp_set_max_memory(msp, (size_t) int_tmp * 1024 * 1024);
    if (ret != 0) {
        fatal_error(msp_strerror(ret));
    }
    if (config_lookup_int(config, "store_migrations", &int_tmp) == CONFIG_FALSE) {
        fatal_error("store_migrations is a required parameter");
    }
    ret = msp_set_store_migrations(msp, (bool) int_tmp);
    if (ret != 0) {
        fatal_error(msp_strerror(ret));
    }
    t = config_lookup(config, "model");
    if (t == NULL) {
        fatal_error("model not specified");
    }
    ret = read_model_config(msp, config);
    if (ret != 0) {
        fatal_error(msp_strerror(ret));
    }
    ret = read_population_configuration(msp, config);
    if (ret != 0) {
        fatal_error(msp_strerror(ret));
    }
    ret = read_migration_matrix(msp, config);
    if (ret != 0) {
        fatal_error(msp_strerror(ret));
    }
    ret = read_demographic_events(msp, config);
    if (ret != 0) {
        fatal_error(msp_strerror(ret));
    }
    ret = read_recomb_map((uint32_t) msp_get_num_loci(msp),
            recomb_map, config);
    if (ret != 0) {
        fatal_error(msp_strerror(ret));
    }
    rho = recomb_map_get_per_locus_recombination_rate(recomb_map);
    ret = msp_set_recombination_rate(msp, rho);
    if (ret != 0) {
        fatal_error(msp_strerror(ret));
    }
    config_destroy(config);
    free(config);
    free(samples);
    return ret;
}

static void
print_variants(tree_sequence_t *ts)
{
    int ret = 0;
    vargen_t vg;
    uint32_t j, k;
    site_t *site;
    char *genotypes = malloc(tree_sequence_get_num_samples(ts) * sizeof(char));

    if (genotypes == NULL) {
        fatal_error("no memory");
    }
    printf("variants (%d) \n", (int) ts->sites.num_records);
    ret = vargen_alloc(&vg, ts, 0);
    if (ret != 0) {
        fatal_library_error(ret, "vargen_alloc");
    }
    j = 0;
    while ((ret = vargen_next(&vg, &site, genotypes)) == 1) {
        assert(site->mutations_length == 1);
        printf("%d\t%f\t%s\t%s\t", j, site->position, site->ancestral_state,
                site->mutations[0].derived_state);
        for (k = 0; k < tree_sequence_get_num_samples(ts); k++) {
            printf("%d", genotypes[k]);
        }
        printf("\n");
        j++;
    }
    if (ret != 0) {
        fatal_library_error(ret, "vargen_next");
    }
    if (j != ts->sites.num_records) {
        printf("ERROR!! missing variants %d %d\n", j, (int) ts->sites.num_records);
    }

    while ((ret = vargen_next(&vg, &site, genotypes)) == 1) {
        /* this should never happen as the iterators should always
         * fail after they finish. */
        assert(0);
    }
    vargen_free(&vg);
    free(genotypes);
}

static void
print_haplotypes(tree_sequence_t *ts)
{
    int ret = 0;
    hapgen_t hg;
    uint32_t j;
    char *haplotype;

    printf("haplotypes \n");
    ret = hapgen_alloc(&hg, ts);
    if (ret != 0) {
        fatal_library_error(ret, "hapgen_alloc");
    }
    for (j = 0; j < ts->num_samples; j++) {
        ret = hapgen_get_haplotype(&hg, (node_id_t) j, &haplotype);
        if (ret < 0) {
            fatal_library_error(ret, "hapgen_get_haplotype");
        }
        printf("%d\t%s\n", j, haplotype);
    }
    hapgen_free(&hg);
}

static void
print_ld_matrix(tree_sequence_t *ts)
{
    int ret;
    size_t num_sites = tree_sequence_get_num_sites(ts);
    site_t sA, sB;
    double *r2 = malloc(num_sites * sizeof(double));
    size_t j, k, num_r2_values;
    ld_calc_t ld_calc;

    if (r2 == NULL) {
        fatal_error("no memory");
    }
    ret = ld_calc_alloc(&ld_calc, ts);
    printf("alloc: ret = %d\n", ret);
    if (ret != 0) {
        fatal_library_error(ret, "ld_calc_alloc");
    }
    ld_calc_print_state(&ld_calc, stdout);
    for (j = 0; j < num_sites; j++) {
        ret = ld_calc_get_r2_array(&ld_calc, j, MSP_DIR_FORWARD, num_sites,
                DBL_MAX, r2, &num_r2_values);
        if (ret != 0) {
            fatal_library_error(ret, "ld_calc_get_r2_array");
        }
        for (k = 0; k < num_r2_values; k++) {
            ret = tree_sequence_get_site(ts, (site_id_t) j, &sA);
            if (ret != 0) {
                fatal_library_error(ret, "get_site");
            }
            ret = tree_sequence_get_site(ts, (site_id_t) (j + k + 1), &sB);
            if (ret != 0) {
                fatal_library_error(ret, "get_site");
            }
            printf("%d\t%f\t%d\t%f\t%.3f\n",
                (int) sA.id, sA.position, (int) sB.id, sB.position, r2[k]);
        }
    }
    free(r2);
    ret = ld_calc_free(&ld_calc);
    if (ret != 0) {
        fatal_library_error(ret, "ld_calc_write_table");
    }
}

static void
print_stats(tree_sequence_t *ts)
{
    int ret = 0;
    uint32_t j;
    size_t num_samples = tree_sequence_get_num_samples(ts) / 2;
    node_id_t *sample = malloc(num_samples * sizeof(node_id_t));
    double pi;

    if (sample == NULL) {
        fatal_error("no memory");
    }
    for (j = 0; j < num_samples; j++) {
        sample[j] = (node_id_t) j;
    }
    ret = tree_sequence_get_pairwise_diversity(ts, sample, num_samples, &pi);
    if (ret != 0) {
        fatal_library_error(ret, "get_pairwise_diversity");
    }
    printf("pi = %f\n", pi);
    free(sample);
}

static void
print_vcf(tree_sequence_t *ts, unsigned int ploidy, const char *chrom, int verbose)
{
    int ret = 0;
    char *record = NULL;
    char *header = NULL;
    vcf_converter_t vc;

    ret = vcf_converter_alloc(&vc, ts, ploidy, chrom);
    if (ret != 0) {
        fatal_library_error(ret, "vcf alloc");
    }
    if (verbose > 0) {
        vcf_converter_print_state(&vc, stdout);
        printf("START VCF\n");
    }
    ret = vcf_converter_get_header(&vc, &header);
    if (ret != 0) {
        fatal_library_error(ret, "vcf get header");
    }
    printf("%s", header);
    while ((ret = vcf_converter_next(&vc, &record)) == 1) {
        printf("%s", record);
    }
    if (ret != 0) {
        fatal_library_error(ret, "vcf next");
    }
    vcf_converter_free(&vc);
}

static void
print_newick_trees(tree_sequence_t *ts)
{
    int ret = 0;
    char *newick = NULL;
    size_t precision = 8;
    size_t newick_buffer_size = (precision + 3) * tree_sequence_get_num_nodes(ts);
    sparse_tree_t tree;

    newick = malloc(newick_buffer_size);
    if (newick == NULL) {
        fatal_error("No memory\n");
    }

    ret = sparse_tree_alloc(&tree, ts, 0);
    if (ret != 0) {
        fatal_error("ERROR: %d: %s\n", ret, msp_strerror(ret));
    }
    for (ret = sparse_tree_first(&tree); ret == 1; ret = sparse_tree_next(&tree)) {
        ret = sparse_tree_get_newick(&tree, precision, 1, 0, newick_buffer_size, newick);
        if (ret != 0) {
            fatal_library_error(ret ,"newick");
        }
        printf("%d:\t%s\n", (int) tree.index, newick);
    }
    if (ret < 0) {
        fatal_error("ERROR: %d: %s\n", ret, msp_strerror(ret));
    }
    sparse_tree_free(&tree);
    free(newick);
}

static void
print_tree_sequence(tree_sequence_t *ts, int verbose)
{
    int ret = 0;
    sparse_tree_t tree;

    tree_sequence_print_state(ts, stdout);
    if (verbose > 0) {
        printf("========================\n");
        printf("trees\n");
        printf("========================\n");
        ret = sparse_tree_alloc(&tree, ts, MSP_SAMPLE_COUNTS);
        if (ret != 0) {
            fatal_error("ERROR: %d: %s\n", ret, msp_strerror(ret));
        }
        for (ret = sparse_tree_first(&tree); ret == 1; ret = sparse_tree_next(&tree)) {
            printf("-------------------------\n");
            printf("New tree: %d: %f (%d)\n", (int) tree.index,
                    tree.right - tree.left, (int) tree.num_nodes);
            printf("-------------------------\n");
            sparse_tree_print_state(&tree, stdout);
        }
        if (ret < 0) {
            fatal_error("ERROR: %d: %s\n", ret, msp_strerror(ret));
        }
        sparse_tree_free(&tree);
    }
}

static void
run_simulate(const char *conf_file, const char *output_file, int verbose, int num_replicates)
{
    int ret = -1;
    int j;
    mutation_params_t mutation_params;
    gsl_rng *rng = gsl_rng_alloc(gsl_rng_default);
    msp_t *msp = calloc(1, sizeof(msp_t));
    tree_sequence_t *tree_seq = calloc(1, sizeof(tree_sequence_t));
    recomb_map_t *recomb_map = calloc(1, sizeof(recomb_map_t));
    mutgen_t *mutgen = calloc(1, sizeof(mutgen_t));
    const char *provenance[] = {"main.simulate"};
    node_table_t *nodes = malloc(sizeof(node_table_t));
    edge_table_t *edges = malloc(sizeof(edge_table_t));
    site_table_t *sites = malloc(sizeof(site_table_t));
    mutation_table_t *mutations = malloc(sizeof(mutation_table_t));
    migration_table_t *migrations = malloc(sizeof(migration_table_t));

    if (rng == NULL || msp == NULL || tree_seq == NULL || recomb_map == NULL
            || mutgen == NULL || nodes == NULL || edges == NULL
            || sites == NULL || mutations == NULL || migrations == NULL) {
        goto out;
    }
    ret = get_configuration(rng, msp, &mutation_params, recomb_map, conf_file);
    if (ret != 0) {
        goto out;
    }
    ret = edge_table_alloc(edges, 0);
    if (ret != 0) {
        goto out;
    }
    ret = node_table_alloc(nodes, 0, 0);
    if (ret != 0) {
        goto out;
    }
    ret = site_table_alloc(sites, 0, 0);
    if (ret != 0) {
        goto out;
    }
    ret = mutation_table_alloc(mutations, 0, 0);
    if (ret != 0) {
        goto out;
    }
    ret = migration_table_alloc(migrations, 0);
    if (ret != 0) {
        goto out;
    }
    ret = mutgen_alloc(mutgen, mutation_params.mutation_rate, rng,
            mutation_params.alphabet, 1024);
    if (ret != 0) {
        goto out;
    }
    ret = msp_initialise(msp);
    if (ret != 0) {
        goto out;
    }
    ret = tree_sequence_initialise(tree_seq);
    if (ret != 0) {
        goto out;
    }

    for (j = 0; j < num_replicates; j++) {
        if (verbose >= 1) {
            printf("=====================\n");
            printf("replicate %d\n", j);
            printf("=====================\n");
        }
        ret = msp_reset(msp);
        if (ret != 0) {
            goto out;
        }
        ret = msp_run(msp, DBL_MAX, UINT32_MAX);
        if (ret < 0) {
            goto out;
        }
        msp_verify(msp);
        if (verbose >= 1) {
            ret = msp_print_state(msp, stdout);
        }
        if (ret != 0) {
            goto out;
        }
        /* Create the tree_sequence from the state of the simulator. */
        ret = msp_populate_tables(msp, recomb_map, nodes, edges, migrations);
        if (ret != 0) {
            goto out;
        }
        ret = mutgen_generate_tables_tmp(mutgen, nodes, edges);
        if (ret != 0) {
            goto out;
        }
        ret = mutgen_populate_tables(mutgen, sites, mutations);
        if (ret != 0) {
            goto out;
        }
        ret = tree_sequence_load_tables_tmp(tree_seq,
                recomb_map_get_sequence_length(recomb_map),
                nodes, edges, migrations, sites, mutations, 1, (char **) &provenance);
        if (ret != 0) {
            goto out;
        }
        if (output_file != NULL) {
            ret = tree_sequence_dump(tree_seq, output_file, 0);
            if (ret != 0) {
                goto out;
            }
        }
        if (verbose >= 1) {
            node_table_print_state(nodes, stdout);
            edge_table_print_state(edges, stdout);
            site_table_print_state(sites, stdout);
            mutation_table_print_state(mutations, stdout);
            migration_table_print_state(migrations, stdout);
            printf("-----------------\n");
            mutgen_print_state(mutgen, stdout);
            printf("-----------------\n");
            tree_sequence_print_state(tree_seq, stdout);
        }
    }
out:
    if (msp != NULL) {
        msp_free(msp);
        free(msp);
    }
    if (tree_seq != NULL) {
        tree_sequence_free(tree_seq);
        free(tree_seq);
    }
    if (recomb_map != NULL) {
        recomb_map_free(recomb_map);
        free(recomb_map);
    }
    if (mutgen != NULL) {
        mutgen_free(mutgen);
        free(mutgen);
    }
    if (rng != NULL) {
        gsl_rng_free(rng);
    }
    if (edges != NULL) {
        edge_table_free(edges);
        free(edges);
    }
    if (nodes != NULL) {
        node_table_free(nodes);
        free(nodes);
    }
    if (mutations != NULL) {
        mutation_table_free(mutations);
        free(mutations);
    }
    if (sites != NULL) {
        site_table_free(sites);
        free(sites);
    }
    if (migrations != NULL) {
        migration_table_free(migrations);
        free(migrations);
    }
    if (ret != 0) {
        printf("error occured:%d:%s\n", ret, msp_strerror(ret));
    }
}

static void
load_tree_sequence(tree_sequence_t *ts, const char *filename)
{
    int ret = tree_sequence_initialise(ts);
    if (ret != 0) {
        fatal_library_error(ret, "Init error");
    }
    ret = tree_sequence_load(ts, filename, 0);
    if (ret != 0) {
        fatal_library_error(ret, "Load error");
    }
}

static void
run_ld(const char *filename, int verbose)
{
    tree_sequence_t ts;

    load_tree_sequence(&ts, filename);
    print_ld_matrix(&ts);
    tree_sequence_free(&ts);
}

static void
run_haplotypes(const char *filename, int verbose)
{
    tree_sequence_t ts;

    load_tree_sequence(&ts, filename);
    print_haplotypes(&ts);
    tree_sequence_free(&ts);
}

static void
run_variants(const char *filename, int verbose)
{
    tree_sequence_t ts;

    load_tree_sequence(&ts, filename);
    print_variants(&ts);
    tree_sequence_free(&ts);
}

static void
run_vcf(const char *filename, int verbose, int ploidy, const char *chrom)
{
    tree_sequence_t ts;

    load_tree_sequence(&ts, filename);
    print_vcf(&ts, (unsigned int) ploidy, chrom, verbose);
    tree_sequence_free(&ts);
}

static void
run_print(const char *filename, int verbose)
{
    tree_sequence_t ts;

    load_tree_sequence(&ts, filename);
    print_tree_sequence(&ts, verbose);
    tree_sequence_free(&ts);
}

static void
run_newick(const char *filename, int verbose)
{
    tree_sequence_t ts;

    load_tree_sequence(&ts, filename);
    print_newick_trees(&ts);
    tree_sequence_free(&ts);
}

static void
run_stats(const char *filename, int verbose)
{
    tree_sequence_t ts;

    load_tree_sequence(&ts, filename);
    print_stats(&ts);
    tree_sequence_free(&ts);
}

static void
run_simplify(const char *input_filename, const char *output_filename, size_t num_samples,
        bool filter_zero_mutation_sites, int verbose)
{
    tree_sequence_t ts, subset;
    node_id_t *samples;
    int flags = 0;
    int ret;

    if (filter_zero_mutation_sites) {
        flags |= MSP_FILTER_ZERO_MUTATION_SITES;
    }

    load_tree_sequence(&ts, input_filename);
    if (verbose > 0) {
        printf(">>>>>>>>\nINPUT:\n>>>>>>>>\n");
        tree_sequence_print_state(&ts, stdout);
    }
    if (num_samples == 0) {
        num_samples = tree_sequence_get_num_samples(&ts);
    } else {
        num_samples = GSL_MIN(num_samples, tree_sequence_get_num_samples(&ts));
    }
    ret = tree_sequence_get_samples(&ts, &samples);
    if (ret != 0) {
        fatal_library_error(ret, "get_samples");
    }
    ret = tree_sequence_initialise(&subset);
    if (ret != 0) {
        fatal_library_error(ret, "init error");
    }
    ret = tree_sequence_simplify(&ts, samples, num_samples, flags, &subset, NULL);
    if (ret != 0) {
        fatal_library_error(ret, "Subset error");
    }
    ret = tree_sequence_dump(&subset, output_filename, 0);
    if (ret != 0) {
        fatal_library_error(ret, "Write error");
    }
    if (verbose > 0) {
        printf(">>>>>>>>\nOUTPUT:\n>>>>>>>>\n");
        tree_sequence_print_state(&subset, stdout);
    }
    tree_sequence_free(&ts);
    tree_sequence_free(&subset);
}

int
main(int argc, char** argv)
{
    /* SYNTAX 1: simulate [-v] <config-file> -o <output-file> */
    struct arg_rex *cmd1 = arg_rex1(NULL, NULL, "simulate", NULL, REG_ICASE, NULL);
    struct arg_lit *verbose1 = arg_lit0("v", "verbose", NULL);
    struct arg_int *replicates1 = arg_int0("r", "replicates", "<num-replicates>",
            "number of replicates to run");
    struct arg_file *infiles1 = arg_file1(NULL, NULL, NULL, NULL);
    struct arg_file *output1 = arg_file0("o", "output", "output-file",
            "Output HDF5 file");
    struct arg_end *end1 = arg_end(20);
    void* argtable1[] = {cmd1, verbose1, infiles1, output1, replicates1, end1};
    int nerrors1;

    /* SYNTAX 2: ld [-v] <input-file> */
    struct arg_rex *cmd2 = arg_rex1(NULL, NULL, "ld", NULL, REG_ICASE, NULL);
    struct arg_lit *verbose2 = arg_lit0("v", "verbose", NULL);
    struct arg_file *infiles2 = arg_file1(NULL, NULL, NULL, NULL);
    struct arg_end *end2 = arg_end(20);
    void* argtable2[] = {cmd2, verbose2, infiles2, end2};
    int nerrors2;

    /* SYNTAX 3: haplotypes [-v] <input-file> */
    struct arg_rex *cmd3 = arg_rex1(NULL, NULL, "haplotypes", NULL, REG_ICASE, NULL);
    struct arg_lit *verbose3 = arg_lit0("v", "verbose", NULL);
    struct arg_file *infiles3 = arg_file1(NULL, NULL, NULL, NULL);
    struct arg_end *end3 = arg_end(20);
    void* argtable3[] = {cmd3, verbose3, infiles3, end3};
    int nerrors3;

    /* SYNTAX 4: variants [-v] <input-file> */
    struct arg_rex *cmd4 = arg_rex1(NULL, NULL, "variants", NULL, REG_ICASE, NULL);
    struct arg_lit *verbose4 = arg_lit0("v", "verbose", NULL);
    struct arg_file *infiles4 = arg_file1(NULL, NULL, NULL, NULL);
    struct arg_end *end4 = arg_end(20);
    void* argtable4[] = {cmd4, verbose4, infiles4, end4};
    int nerrors4;

    /* SYNTAX 5: vcf [-v] <input-file> */
    struct arg_rex *cmd5 = arg_rex1(NULL, NULL, "vcf", NULL, REG_ICASE, NULL);
    struct arg_lit *verbose5 = arg_lit0("v", "verbose", NULL);
    struct arg_file *infiles5 = arg_file1(NULL, NULL, NULL, NULL);
    struct arg_int *ploidy5 = arg_int0("p", "ploidy", "<ploidy>",
            "Ploidy level of the VCF");
    struct arg_str *chrom5 = arg_str0("c", "chrom", "<chrom>",
            "Value for the CHROM column in the VCF (default='1')");
    struct arg_end *end5 = arg_end(20);
    void* argtable5[] = {cmd5, verbose5, infiles5, ploidy5, chrom5, end5};
    int nerrors5;

    /* SYNTAX 6: print  [-v] <input-file> */
    struct arg_rex *cmd6 = arg_rex1(NULL, NULL, "print", NULL, REG_ICASE, NULL);
    struct arg_lit *verbose6 = arg_lit0("v", "verbose", NULL);
    struct arg_file *infiles6 = arg_file1(NULL, NULL, NULL, NULL);
    struct arg_end *end6 = arg_end(20);
    void* argtable6[] = {cmd6, verbose6, infiles6, end6};
    int nerrors6;

    /* SYNTAX 7: newick [-v] <input-file> */
    struct arg_rex *cmd7 = arg_rex1(NULL, NULL, "newick", NULL, REG_ICASE, NULL);
    struct arg_lit *verbose7 = arg_lit0("v", "verbose", NULL);
    struct arg_file *infiles7 = arg_file1(NULL, NULL, NULL, NULL);
    struct arg_end *end7 = arg_end(20);
    void* argtable7[] = {cmd7, verbose7, infiles7, end7};
    int nerrors7;

    /* SYNTAX 8: stats [-v] <input-file> */
    struct arg_rex *cmd8 = arg_rex1(NULL, NULL, "stats", NULL, REG_ICASE, NULL);
    struct arg_lit *verbose8 = arg_lit0("v", "verbose", NULL);
    struct arg_file *infiles8 = arg_file1(NULL, NULL, NULL, NULL);
    struct arg_end *end8 = arg_end(20);
    void* argtable8[] = {cmd8, verbose8, infiles8, end8};
    int nerrors8;

    /* SYNTAX 9: simplify [-vi] [-s] <input-file> <output-file> */
    struct arg_rex *cmd9 = arg_rex1(NULL, NULL, "simplify", NULL, REG_ICASE, NULL);
    struct arg_lit *verbose9 = arg_lit0("v", "verbose", NULL);
    struct arg_int *num_samples9 = arg_int0("s", "sample-size", "<sample-size>",
            "Number of samples to keep in the simplified tree sequence.");
    struct arg_lit *filter_zero_mutation_sites9 = arg_lit0("i",
            "filter-invariant-sites", "<filter-invariant-sites>");
    struct arg_file *infiles9 = arg_file1(NULL, NULL, NULL, NULL);
    struct arg_file *outfiles9 = arg_file1(NULL, NULL, NULL, NULL);
    struct arg_end *end9 = arg_end(20);
    void* argtable9[] = {cmd9, verbose9, filter_zero_mutation_sites9, num_samples9,
        infiles9, outfiles9, end9};
    int nerrors9;

    int exitcode = EXIT_SUCCESS;
    const char *progname = "main";

    /* Set defaults */
    replicates1->ival[0] = 1;
    output1->filename[0] = NULL;
    ploidy5->ival[0] = 1;
    chrom5->sval[0] = "1";
    num_samples9->ival[0] = 0;

    nerrors1 = arg_parse(argc, argv, argtable1);
    nerrors2 = arg_parse(argc, argv, argtable2);
    nerrors3 = arg_parse(argc, argv, argtable3);
    nerrors4 = arg_parse(argc, argv, argtable4);
    nerrors5 = arg_parse(argc, argv, argtable5);
    nerrors6 = arg_parse(argc, argv, argtable6);
    nerrors7 = arg_parse(argc, argv, argtable7);
    nerrors8 = arg_parse(argc, argv, argtable8);
    nerrors9 = arg_parse(argc, argv, argtable9);

    if (nerrors1 == 0) {
        run_simulate(infiles1->filename[0], output1->filename[0], verbose1->count,
                replicates1->ival[0]);
    } else if (nerrors2 == 0) {
        run_ld(infiles2->filename[0], verbose2->count);
    } else if (nerrors3 == 0) {
        run_haplotypes(infiles3->filename[0], verbose3->count);
    } else if (nerrors4 == 0) {
        run_variants(infiles4->filename[0], verbose4->count);
    } else if (nerrors5 == 0) {
        run_vcf(infiles5->filename[0], verbose5->count, ploidy5->ival[0], chrom5->sval[0]);
    } else if (nerrors6 == 0) {
        run_print(infiles6->filename[0], verbose6->count);
    } else if (nerrors7 == 0) {
        run_newick(infiles7->filename[0], verbose7->count);
    } else if (nerrors8 == 0) {
        run_stats(infiles8->filename[0], verbose8->count);
    } else if (nerrors9 == 0) {
        run_simplify(infiles9->filename[0], outfiles9->filename[0],
                (size_t) num_samples9->ival[0], (bool) filter_zero_mutation_sites9->count,
                verbose9->count);
    } else {
        /* We get here if the command line matched none of the possible syntaxes */
        if (cmd1->count > 0) {
            arg_print_errors(stdout, end1, progname);
            printf("usage: %s ", progname);
            arg_print_syntax(stdout, argtable1, "\n");
        } else if (cmd2->count > 0) {
            arg_print_errors(stdout, end2, progname);
            printf("usage: %s ", progname);
            arg_print_syntax(stdout, argtable2, "\n");
        } else if (cmd3->count > 0) {
            arg_print_errors(stdout, end3, progname);
            printf("usage: %s ", progname);
            arg_print_syntax(stdout, argtable3, "\n");
        } else if (cmd4->count > 0) {
            arg_print_errors(stdout, end4, progname);
            printf("usage: %s ", progname);
            arg_print_syntax(stdout, argtable4, "\n");
        } else if (cmd5->count > 0) {
            arg_print_errors(stdout, end5, progname);
            printf("usage: %s ", progname);
            arg_print_syntax(stdout, argtable5, "\n");
        } else if (cmd6->count > 0) {
            arg_print_errors(stdout, end6, progname);
            printf("usage: %s ", progname);
            arg_print_syntax(stdout, argtable6, "\n");
        } else if (cmd7->count > 0) {
            arg_print_errors(stdout, end7, progname);
            printf("usage: %s ", progname);
            arg_print_syntax(stdout, argtable7, "\n");
        } else if (cmd8->count > 0) {
            arg_print_errors(stdout, end8, progname);
            printf("usage: %s ", progname);
            arg_print_syntax(stdout, argtable8, "\n");
        } else if (cmd9->count > 0) {
            arg_print_errors(stdout, end9, progname);
            printf("usage: %s ", progname);
            arg_print_syntax(stdout, argtable9, "\n");
        } else {
            /* no correct cmd literals were given, so we cant presume which syntax was intended */
            printf("%s: missing command.\n",progname);
            printf("usage 1: %s ", progname);  arg_print_syntax(stdout, argtable1, "\n");
            printf("usage 2: %s ", progname);  arg_print_syntax(stdout, argtable2, "\n");
            printf("usage 3: %s ", progname);  arg_print_syntax(stdout, argtable3, "\n");
            printf("usage 4: %s ", progname);  arg_print_syntax(stdout, argtable4, "\n");
            printf("usage 5: %s ", progname);  arg_print_syntax(stdout, argtable5, "\n");
            printf("usage 6: %s ", progname);  arg_print_syntax(stdout, argtable6, "\n");
            printf("usage 7: %s ", progname);  arg_print_syntax(stdout, argtable7, "\n");
            printf("usage 8: %s ", progname);  arg_print_syntax(stdout, argtable8, "\n");
            printf("usage 9: %s ", progname);  arg_print_syntax(stdout, argtable9, "\n");
        }
    }

    arg_freetable(argtable1, sizeof(argtable1) / sizeof(argtable1[0]));
    arg_freetable(argtable2, sizeof(argtable2) / sizeof(argtable2[0]));
    arg_freetable(argtable3, sizeof(argtable3) / sizeof(argtable3[0]));
    arg_freetable(argtable4, sizeof(argtable4) / sizeof(argtable4[0]));
    arg_freetable(argtable5, sizeof(argtable5) / sizeof(argtable5[0]));
    arg_freetable(argtable6, sizeof(argtable6) / sizeof(argtable6[0]));
    arg_freetable(argtable7, sizeof(argtable7) / sizeof(argtable7[0]));
    arg_freetable(argtable8, sizeof(argtable8) / sizeof(argtable8[0]));
    arg_freetable(argtable9, sizeof(argtable9) / sizeof(argtable9[0]));

    return exitcode;
}<|MERGE_RESOLUTION|>--- conflicted
+++ resolved
@@ -137,13 +137,9 @@
     }
     population_size = config_setting_get_float(s);
     if (strcmp(name, "hudson") == 0) {
-<<<<<<< HEAD
         ret = msp_set_simulation_model_non_parametric(msp, MSP_MODEL_HUDSON);
     } else if (strcmp(name, "wright_fisher") == 0) {
         ret = msp_set_simulation_model_non_parametric(msp, MSP_MODEL_DTWF);
-=======
-        ret = msp_set_simulation_model(msp, MSP_MODEL_HUDSON, population_size);
->>>>>>> d6ec1e04
     } else if (strcmp(name, "smc") == 0) {
         ret = msp_set_simulation_model(msp, MSP_MODEL_SMC, population_size);
     } else if (strcmp(name, "smc_prime") == 0) {
